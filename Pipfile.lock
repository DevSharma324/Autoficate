{
    "_meta": {
        "hash": {
<<<<<<< HEAD
            "sha256": "419faf16b0f85b6ded7dd72c0e37f49db45f03152d4352580a42aa4bc63cf34c"
=======
            "sha256": "1b05cf2ac5cf77acb2a10ca11e6ed6ee4547afb3c3eee261f95b1b54f9b3a8cc"
>>>>>>> 9e1d09c0
        },
        "pipfile-spec": 6,
        "requires": {
            "python_full_version": "3.11.3",
            "python_version": "3.11"
        },
        "sources": [
            {
                "name": "pypi",
                "url": "https://pypi.org/simple",
                "verify_ssl": true
            }
        ]
    },
    "default": {
        "asgiref": {
            "hashes": [
                "sha256:89b2ef2247e3b562a16eef663bc0e2e703ec6468e2fa8a5cd61cd449786d4f6e",
                "sha256:9e0ce3aa93a819ba5b45120216b23878cf6e8525eb3848653452b4192b92afed"
            ],
            "markers": "python_version >= '3.7'",
            "version": "==3.7.2"
        },
        "autopep8": {
            "hashes": [
                "sha256:067959ca4a07b24dbd5345efa8325f5f58da4298dab0dde0443d5ed765de80cb",
                "sha256:2913064abd97b3419d1cc83ea71f042cb821f87e45b9c88cad5ad3c4ea87fe0c"
            ],
            "markers": "python_version >= '3.6'",
            "version": "==2.0.4"
        },
        "certifi": {
            "hashes": [
                "sha256:9b469f3a900bf28dc19b8cfbf8019bf47f7fdd1a65a1d4ffb98fc14166beb4d1",
                "sha256:e036ab49d5b79556f99cfc2d9320b34cfbe5be05c5871b51de9329f0603b0474"
            ],
            "markers": "python_version >= '3.6'",
            "version": "==2023.11.17"
        },
        "cffi": {
            "hashes": [
                "sha256:0c9ef6ff37e974b73c25eecc13952c55bceed9112be2d9d938ded8e856138bcc",
                "sha256:131fd094d1065b19540c3d72594260f118b231090295d8c34e19a7bbcf2e860a",
                "sha256:1b8ebc27c014c59692bb2664c7d13ce7a6e9a629be20e54e7271fa696ff2b417",
                "sha256:2c56b361916f390cd758a57f2e16233eb4f64bcbeee88a4881ea90fca14dc6ab",
                "sha256:2d92b25dbf6cae33f65005baf472d2c245c050b1ce709cc4588cdcdd5495b520",
                "sha256:31d13b0f99e0836b7ff893d37af07366ebc90b678b6664c955b54561fc36ef36",
                "sha256:32c68ef735dbe5857c810328cb2481e24722a59a2003018885514d4c09af9743",
                "sha256:3686dffb02459559c74dd3d81748269ffb0eb027c39a6fc99502de37d501faa8",
                "sha256:582215a0e9adbe0e379761260553ba11c58943e4bbe9c36430c4ca6ac74b15ed",
                "sha256:5b50bf3f55561dac5438f8e70bfcdfd74543fd60df5fa5f62d94e5867deca684",
                "sha256:5bf44d66cdf9e893637896c7faa22298baebcd18d1ddb6d2626a6e39793a1d56",
                "sha256:6602bc8dc6f3a9e02b6c22c4fc1e47aa50f8f8e6d3f78a5e16ac33ef5fefa324",
                "sha256:673739cb539f8cdaa07d92d02efa93c9ccf87e345b9a0b556e3ecc666718468d",
                "sha256:68678abf380b42ce21a5f2abde8efee05c114c2fdb2e9eef2efdb0257fba1235",
                "sha256:68e7c44931cc171c54ccb702482e9fc723192e88d25a0e133edd7aff8fcd1f6e",
                "sha256:6b3d6606d369fc1da4fd8c357d026317fbb9c9b75d36dc16e90e84c26854b088",
                "sha256:748dcd1e3d3d7cd5443ef03ce8685043294ad6bd7c02a38d1bd367cfd968e000",
                "sha256:7651c50c8c5ef7bdb41108b7b8c5a83013bfaa8a935590c5d74627c047a583c7",
                "sha256:7b78010e7b97fef4bee1e896df8a4bbb6712b7f05b7ef630f9d1da00f6444d2e",
                "sha256:7e61e3e4fa664a8588aa25c883eab612a188c725755afff6289454d6362b9673",
                "sha256:80876338e19c951fdfed6198e70bc88f1c9758b94578d5a7c4c91a87af3cf31c",
                "sha256:8895613bcc094d4a1b2dbe179d88d7fb4a15cee43c052e8885783fac397d91fe",
                "sha256:88e2b3c14bdb32e440be531ade29d3c50a1a59cd4e51b1dd8b0865c54ea5d2e2",
                "sha256:8f8e709127c6c77446a8c0a8c8bf3c8ee706a06cd44b1e827c3e6a2ee6b8c098",
                "sha256:9cb4a35b3642fc5c005a6755a5d17c6c8b6bcb6981baf81cea8bfbc8903e8ba8",
                "sha256:9f90389693731ff1f659e55c7d1640e2ec43ff725cc61b04b2f9c6d8d017df6a",
                "sha256:a09582f178759ee8128d9270cd1344154fd473bb77d94ce0aeb2a93ebf0feaf0",
                "sha256:a6a14b17d7e17fa0d207ac08642c8820f84f25ce17a442fd15e27ea18d67c59b",
                "sha256:a72e8961a86d19bdb45851d8f1f08b041ea37d2bd8d4fd19903bc3083d80c896",
                "sha256:abd808f9c129ba2beda4cfc53bde801e5bcf9d6e0f22f095e45327c038bfe68e",
                "sha256:ac0f5edd2360eea2f1daa9e26a41db02dd4b0451b48f7c318e217ee092a213e9",
                "sha256:b29ebffcf550f9da55bec9e02ad430c992a87e5f512cd63388abb76f1036d8d2",
                "sha256:b2ca4e77f9f47c55c194982e10f058db063937845bb2b7a86c84a6cfe0aefa8b",
                "sha256:b7be2d771cdba2942e13215c4e340bfd76398e9227ad10402a8767ab1865d2e6",
                "sha256:b84834d0cf97e7d27dd5b7f3aca7b6e9263c56308ab9dc8aae9784abb774d404",
                "sha256:b86851a328eedc692acf81fb05444bdf1891747c25af7529e39ddafaf68a4f3f",
                "sha256:bcb3ef43e58665bbda2fb198698fcae6776483e0c4a631aa5647806c25e02cc0",
                "sha256:c0f31130ebc2d37cdd8e44605fb5fa7ad59049298b3f745c74fa74c62fbfcfc4",
                "sha256:c6a164aa47843fb1b01e941d385aab7215563bb8816d80ff3a363a9f8448a8dc",
                "sha256:d8a9d3ebe49f084ad71f9269834ceccbf398253c9fac910c4fd7053ff1386936",
                "sha256:db8e577c19c0fda0beb7e0d4e09e0ba74b1e4c092e0e40bfa12fe05b6f6d75ba",
                "sha256:dc9b18bf40cc75f66f40a7379f6a9513244fe33c0e8aa72e2d56b0196a7ef872",
                "sha256:e09f3ff613345df5e8c3667da1d918f9149bd623cd9070c983c013792a9a62eb",
                "sha256:e4108df7fe9b707191e55f33efbcb2d81928e10cea45527879a4749cbe472614",
                "sha256:e6024675e67af929088fda399b2094574609396b1decb609c55fa58b028a32a1",
                "sha256:e70f54f1796669ef691ca07d046cd81a29cb4deb1e5f942003f401c0c4a2695d",
                "sha256:e715596e683d2ce000574bae5d07bd522c781a822866c20495e52520564f0969",
                "sha256:e760191dd42581e023a68b758769e2da259b5d52e3103c6060ddc02c9edb8d7b",
                "sha256:ed86a35631f7bfbb28e108dd96773b9d5a6ce4811cf6ea468bb6a359b256b1e4",
                "sha256:ee07e47c12890ef248766a6e55bd38ebfb2bb8edd4142d56db91b21ea68b7627",
                "sha256:fa3a0128b152627161ce47201262d3140edb5a5c3da88d73a1b790a959126956",
                "sha256:fcc8eb6d5902bb1cf6dc4f187ee3ea80a1eba0a89aba40a5cb20a5087d961357"
            ],
            "markers": "python_version >= '3.8'",
            "version": "==1.16.0"
        },
        "chardet": {
            "hashes": [
                "sha256:1b3b6ff479a8c414bc3fa2c0852995695c4a026dcd6d0633b2dd092ca39c1cf7",
                "sha256:e1cf59446890a00105fe7b7912492ea04b6e6f06d4b742b2c788469e34c82970"
            ],
            "markers": "python_version >= '3.7'",
            "version": "==5.2.0"
        },
        "charset-normalizer": {
            "hashes": [
                "sha256:06435b539f889b1f6f4ac1758871aae42dc3a8c0e24ac9e60c2384973ad73027",
                "sha256:06a81e93cd441c56a9b65d8e1d043daeb97a3d0856d177d5c90ba85acb3db087",
                "sha256:0a55554a2fa0d408816b3b5cedf0045f4b8e1a6065aec45849de2d6f3f8e9786",
                "sha256:0b2b64d2bb6d3fb9112bafa732def486049e63de9618b5843bcdd081d8144cd8",
                "sha256:10955842570876604d404661fbccbc9c7e684caf432c09c715ec38fbae45ae09",
                "sha256:122c7fa62b130ed55f8f285bfd56d5f4b4a5b503609d181f9ad85e55c89f4185",
                "sha256:1ceae2f17a9c33cb48e3263960dc5fc8005351ee19db217e9b1bb15d28c02574",
                "sha256:1d3193f4a680c64b4b6a9115943538edb896edc190f0b222e73761716519268e",
                "sha256:1f79682fbe303db92bc2b1136016a38a42e835d932bab5b3b1bfcfbf0640e519",
                "sha256:2127566c664442652f024c837091890cb1942c30937add288223dc895793f898",
                "sha256:22afcb9f253dac0696b5a4be4a1c0f8762f8239e21b99680099abd9b2b1b2269",
                "sha256:25baf083bf6f6b341f4121c2f3c548875ee6f5339300e08be3f2b2ba1721cdd3",
                "sha256:2e81c7b9c8979ce92ed306c249d46894776a909505d8f5a4ba55b14206e3222f",
                "sha256:3287761bc4ee9e33561a7e058c72ac0938c4f57fe49a09eae428fd88aafe7bb6",
                "sha256:34d1c8da1e78d2e001f363791c98a272bb734000fcef47a491c1e3b0505657a8",
                "sha256:37e55c8e51c236f95b033f6fb391d7d7970ba5fe7ff453dad675e88cf303377a",
                "sha256:3d47fa203a7bd9c5b6cee4736ee84ca03b8ef23193c0d1ca99b5089f72645c73",
                "sha256:3e4d1f6587322d2788836a99c69062fbb091331ec940e02d12d179c1d53e25fc",
                "sha256:42cb296636fcc8b0644486d15c12376cb9fa75443e00fb25de0b8602e64c1714",
                "sha256:45485e01ff4d3630ec0d9617310448a8702f70e9c01906b0d0118bdf9d124cf2",
                "sha256:4a78b2b446bd7c934f5dcedc588903fb2f5eec172f3d29e52a9096a43722adfc",
                "sha256:4ab2fe47fae9e0f9dee8c04187ce5d09f48eabe611be8259444906793ab7cbce",
                "sha256:4d0d1650369165a14e14e1e47b372cfcb31d6ab44e6e33cb2d4e57265290044d",
                "sha256:549a3a73da901d5bc3ce8d24e0600d1fa85524c10287f6004fbab87672bf3e1e",
                "sha256:55086ee1064215781fff39a1af09518bc9255b50d6333f2e4c74ca09fac6a8f6",
                "sha256:572c3763a264ba47b3cf708a44ce965d98555f618ca42c926a9c1616d8f34269",
                "sha256:573f6eac48f4769d667c4442081b1794f52919e7edada77495aaed9236d13a96",
                "sha256:5b4c145409bef602a690e7cfad0a15a55c13320ff7a3ad7ca59c13bb8ba4d45d",
                "sha256:6463effa3186ea09411d50efc7d85360b38d5f09b870c48e4600f63af490e56a",
                "sha256:65f6f63034100ead094b8744b3b97965785388f308a64cf8d7c34f2f2e5be0c4",
                "sha256:663946639d296df6a2bb2aa51b60a2454ca1cb29835324c640dafb5ff2131a77",
                "sha256:6897af51655e3691ff853668779c7bad41579facacf5fd7253b0133308cf000d",
                "sha256:68d1f8a9e9e37c1223b656399be5d6b448dea850bed7d0f87a8311f1ff3dabb0",
                "sha256:6ac7ffc7ad6d040517be39eb591cac5ff87416c2537df6ba3cba3bae290c0fed",
                "sha256:6b3251890fff30ee142c44144871185dbe13b11bab478a88887a639655be1068",
                "sha256:6c4caeef8fa63d06bd437cd4bdcf3ffefe6738fb1b25951440d80dc7df8c03ac",
                "sha256:6ef1d82a3af9d3eecdba2321dc1b3c238245d890843e040e41e470ffa64c3e25",
                "sha256:753f10e867343b4511128c6ed8c82f7bec3bd026875576dfd88483c5c73b2fd8",
                "sha256:7cd13a2e3ddeed6913a65e66e94b51d80a041145a026c27e6bb76c31a853c6ab",
                "sha256:7ed9e526742851e8d5cc9e6cf41427dfc6068d4f5a3bb03659444b4cabf6bc26",
                "sha256:7f04c839ed0b6b98b1a7501a002144b76c18fb1c1850c8b98d458ac269e26ed2",
                "sha256:802fe99cca7457642125a8a88a084cef28ff0cf9407060f7b93dca5aa25480db",
                "sha256:80402cd6ee291dcb72644d6eac93785fe2c8b9cb30893c1af5b8fdd753b9d40f",
                "sha256:8465322196c8b4d7ab6d1e049e4c5cb460d0394da4a27d23cc242fbf0034b6b5",
                "sha256:86216b5cee4b06df986d214f664305142d9c76df9b6512be2738aa72a2048f99",
                "sha256:87d1351268731db79e0f8e745d92493ee2841c974128ef629dc518b937d9194c",
                "sha256:8bdb58ff7ba23002a4c5808d608e4e6c687175724f54a5dade5fa8c67b604e4d",
                "sha256:8c622a5fe39a48f78944a87d4fb8a53ee07344641b0562c540d840748571b811",
                "sha256:8d756e44e94489e49571086ef83b2bb8ce311e730092d2c34ca8f7d925cb20aa",
                "sha256:8f4a014bc36d3c57402e2977dada34f9c12300af536839dc38c0beab8878f38a",
                "sha256:9063e24fdb1e498ab71cb7419e24622516c4a04476b17a2dab57e8baa30d6e03",
                "sha256:90d558489962fd4918143277a773316e56c72da56ec7aa3dc3dbbe20fdfed15b",
                "sha256:923c0c831b7cfcb071580d3f46c4baf50f174be571576556269530f4bbd79d04",
                "sha256:95f2a5796329323b8f0512e09dbb7a1860c46a39da62ecb2324f116fa8fdc85c",
                "sha256:96b02a3dc4381e5494fad39be677abcb5e6634bf7b4fa83a6dd3112607547001",
                "sha256:9f96df6923e21816da7e0ad3fd47dd8f94b2a5ce594e00677c0013018b813458",
                "sha256:a10af20b82360ab00827f916a6058451b723b4e65030c5a18577c8b2de5b3389",
                "sha256:a50aebfa173e157099939b17f18600f72f84eed3049e743b68ad15bd69b6bf99",
                "sha256:a981a536974bbc7a512cf44ed14938cf01030a99e9b3a06dd59578882f06f985",
                "sha256:a9a8e9031d613fd2009c182b69c7b2c1ef8239a0efb1df3f7c8da66d5dd3d537",
                "sha256:ae5f4161f18c61806f411a13b0310bea87f987c7d2ecdbdaad0e94eb2e404238",
                "sha256:aed38f6e4fb3f5d6bf81bfa990a07806be9d83cf7bacef998ab1a9bd660a581f",
                "sha256:b01b88d45a6fcb69667cd6d2f7a9aeb4bf53760d7fc536bf679ec94fe9f3ff3d",
                "sha256:b261ccdec7821281dade748d088bb6e9b69e6d15b30652b74cbbac25e280b796",
                "sha256:b2b0a0c0517616b6869869f8c581d4eb2dd83a4d79e0ebcb7d373ef9956aeb0a",
                "sha256:b4a23f61ce87adf89be746c8a8974fe1c823c891d8f86eb218bb957c924bb143",
                "sha256:bd8f7df7d12c2db9fab40bdd87a7c09b1530128315d047a086fa3ae3435cb3a8",
                "sha256:beb58fe5cdb101e3a055192ac291b7a21e3b7ef4f67fa1d74e331a7f2124341c",
                "sha256:c002b4ffc0be611f0d9da932eb0f704fe2602a9a949d1f738e4c34c75b0863d5",
                "sha256:c083af607d2515612056a31f0a8d9e0fcb5876b7bfc0abad3ecd275bc4ebc2d5",
                "sha256:c180f51afb394e165eafe4ac2936a14bee3eb10debc9d9e4db8958fe36afe711",
                "sha256:c235ebd9baae02f1b77bcea61bce332cb4331dc3617d254df3323aa01ab47bd4",
                "sha256:cd70574b12bb8a4d2aaa0094515df2463cb429d8536cfb6c7ce983246983e5a6",
                "sha256:d0eccceffcb53201b5bfebb52600a5fb483a20b61da9dbc885f8b103cbe7598c",
                "sha256:d965bba47ddeec8cd560687584e88cf699fd28f192ceb452d1d7ee807c5597b7",
                "sha256:db364eca23f876da6f9e16c9da0df51aa4f104a972735574842618b8c6d999d4",
                "sha256:ddbb2551d7e0102e7252db79ba445cdab71b26640817ab1e3e3648dad515003b",
                "sha256:deb6be0ac38ece9ba87dea880e438f25ca3eddfac8b002a2ec3d9183a454e8ae",
                "sha256:e06ed3eb3218bc64786f7db41917d4e686cc4856944f53d5bdf83a6884432e12",
                "sha256:e27ad930a842b4c5eb8ac0016b0a54f5aebbe679340c26101df33424142c143c",
                "sha256:e537484df0d8f426ce2afb2d0f8e1c3d0b114b83f8850e5f2fbea0e797bd82ae",
                "sha256:eb00ed941194665c332bf8e078baf037d6c35d7c4f3102ea2d4f16ca94a26dc8",
                "sha256:eb6904c354526e758fda7167b33005998fb68c46fbc10e013ca97f21ca5c8887",
                "sha256:eb8821e09e916165e160797a6c17edda0679379a4be5c716c260e836e122f54b",
                "sha256:efcb3f6676480691518c177e3b465bcddf57cea040302f9f4e6e191af91174d4",
                "sha256:f27273b60488abe721a075bcca6d7f3964f9f6f067c8c4c605743023d7d3944f",
                "sha256:f30c3cb33b24454a82faecaf01b19c18562b1e89558fb6c56de4d9118a032fd5",
                "sha256:fb69256e180cb6c8a894fee62b3afebae785babc1ee98b81cdf68bbca1987f33",
                "sha256:fd1abc0d89e30cc4e02e4064dc67fcc51bd941eb395c502aac3ec19fab46b519",
                "sha256:ff8fa367d09b717b2a17a052544193ad76cd49979c805768879cb63d9ca50561"
            ],
            "markers": "python_full_version >= '3.7.0'",
            "version": "==3.3.2"
        },
        "cryptography": {
            "hashes": [
                "sha256:079b85658ea2f59c4f43b70f8119a52414cdb7be34da5d019a77bf96d473b960",
                "sha256:09616eeaef406f99046553b8a40fbf8b1e70795a91885ba4c96a70793de5504a",
                "sha256:13f93ce9bea8016c253b34afc6bd6a75993e5c40672ed5405a9c832f0d4a00bc",
                "sha256:37a138589b12069efb424220bf78eac59ca68b95696fc622b6ccc1c0a197204a",
                "sha256:3c78451b78313fa81607fa1b3f1ae0a5ddd8014c38a02d9db0616133987b9cdf",
                "sha256:43f2552a2378b44869fe8827aa19e69512e3245a219104438692385b0ee119d1",
                "sha256:48a0476626da912a44cc078f9893f292f0b3e4c739caf289268168d8f4702a39",
                "sha256:49f0805fc0b2ac8d4882dd52f4a3b935b210935d500b6b805f321addc8177406",
                "sha256:5429ec739a29df2e29e15d082f1d9ad683701f0ec7709ca479b3ff2708dae65a",
                "sha256:5a1b41bc97f1ad230a41657d9155113c7521953869ae57ac39ac7f1bb471469a",
                "sha256:68a2dec79deebc5d26d617bfdf6e8aab065a4f34934b22d3b5010df3ba36612c",
                "sha256:7a698cb1dac82c35fcf8fe3417a3aaba97de16a01ac914b89a0889d364d2f6be",
                "sha256:841df4caa01008bad253bce2a6f7b47f86dc9f08df4b433c404def869f590a15",
                "sha256:90452ba79b8788fa380dfb587cca692976ef4e757b194b093d845e8d99f612f2",
                "sha256:928258ba5d6f8ae644e764d0f996d61a8777559f72dfeb2eea7e2fe0ad6e782d",
                "sha256:af03b32695b24d85a75d40e1ba39ffe7db7ffcb099fe507b39fd41a565f1b157",
                "sha256:b640981bf64a3e978a56167594a0e97db71c89a479da8e175d8bb5be5178c003",
                "sha256:c5ca78485a255e03c32b513f8c2bc39fedb7f5c5f8535545bdc223a03b24f248",
                "sha256:c7f3201ec47d5207841402594f1d7950879ef890c0c495052fa62f58283fde1a",
                "sha256:d5ec85080cce7b0513cfd233914eb8b7bbd0633f1d1703aa28d1dd5a72f678ec",
                "sha256:d6c391c021ab1f7a82da5d8d0b3cee2f4b2c455ec86c8aebbc84837a631ff309",
                "sha256:e3114da6d7f95d2dee7d3f4eec16dacff819740bbab931aff8648cb13c5ff5e7",
                "sha256:f983596065a18a2183e7f79ab3fd4c475205b839e02cbc0efbbf9666c4b3083d"
            ],
            "index": "pypi",
            "version": "==41.0.7"
        },
        "django": {
            "hashes": [
                "sha256:6cb5dcea9e3d12c47834d32156b8841f533a4493c688e2718cafd51aa430ba6d",
                "sha256:d69d5e36cc5d9f4eb4872be36c622878afcdce94062716cf3e25bcedcb168b62"
            ],
            "index": "pypi",
            "version": "==4.2.8"
        },
<<<<<<< HEAD
=======
        "django-debug-toolbar": {
            "hashes": [
                "sha256:af99128c06e8e794479e65ab62cc6c7d1e74e1c19beb44dcbf9bad7a9c017327",
                "sha256:bc7fdaafafcdedefcc67a4a5ad9dac96efd6e41db15bc74d402a54a2ba4854dc"
            ],
            "index": "pypi",
            "version": "==4.2.0"
        },
        "django-redis": {
            "hashes": [
                "sha256:6a02abaa34b0fea8bf9b707d2c363ab6adc7409950b2db93602e6cb292818c42",
                "sha256:ebc88df7da810732e2af9987f7f426c96204bf89319df4c6da6ca9a2942edd5b"
            ],
            "index": "pypi",
            "version": "==5.4.0"
        },
        "django-silk": {
            "hashes": [
                "sha256:34abb5852315f0f3303d45b7ab4a2caa9cf670102b614dbb2ac40a5d2d5cbffb",
                "sha256:35a2051672b0be86af4ce734a0df0b6674c8c63f2df730b3756ec6e52923707d"
            ],
            "index": "pypi",
            "version": "==5.1.0"
        },
>>>>>>> 9e1d09c0
        "et-xmlfile": {
            "hashes": [
                "sha256:8eb9e2bc2f8c97e37a2dc85a09ecdcdec9d8a396530a6d5a33b30b9a92da0c5c",
                "sha256:a2ba85d1d6a74ef63837eed693bcb89c3f752169b0e3e7ae5b16ca5e1b3deada"
            ],
            "markers": "python_version >= '3.6'",
            "version": "==1.1.0"
        },
        "fonttools": {
            "hashes": [
                "sha256:084511482dd265bce6dca24c509894062f0117e4e6869384d853f46c0e6d43be",
                "sha256:1193fb090061efa2f9e2d8d743ae9850c77b66746a3b32792324cdce65784154",
                "sha256:174995f7b057e799355b393e97f4f93ef1f2197cbfa945e988d49b2a09ecbce8",
                "sha256:253bb46bab970e8aae254cebf2ae3db98a4ef6bd034707aa68a239027d2b198d",
                "sha256:2a78dba8c2a1e9d53a0fb5382979f024200dc86adc46a56cbb668a2249862fda",
                "sha256:2d2404107626f97a221dc1a65b05396d2bb2ce38e435f64f26ed2369f68675d9",
                "sha256:40bdbe90b33897d9cc4a39f8e415b0fcdeae4c40a99374b8a4982f127ff5c767",
                "sha256:495369c660e0c27233e3c572269cbe520f7f4978be675f990f4005937337d391",
                "sha256:4a9a51745c0439516d947480d4d884fa18bd1458e05b829e482b9269afa655bc",
                "sha256:511482df31cfea9f697930f61520f6541185fa5eeba2fa760fe72e8eee5af88b",
                "sha256:52c82df66201f3a90db438d9d7b337c7c98139de598d0728fb99dab9fd0495ca",
                "sha256:562681188c62c024fe2c611b32e08b8de2afa00c0c4e72bed47c47c318e16d5c",
                "sha256:59a6c8b71a245800e923cb684a2dc0eac19c56493e2f896218fcf2571ed28984",
                "sha256:5dde0eab40faaa5476133123f6a622a1cc3ac9b7af45d65690870620323308b4",
                "sha256:61df4dee5d38ab65b26da8efd62d859a1eef7a34dcbc331299a28e24d04c59a7",
                "sha256:62d8ddb058b8e87018e5dc26f3258e2c30daad4c87262dfeb0e2617dd84750e6",
                "sha256:66c92ec7f95fd9732550ebedefcd190a8d81beaa97e89d523a0d17198a8bda4d",
                "sha256:843509ae9b93db5aaf1a6302085e30bddc1111d31e11d724584818f5b698f500",
                "sha256:854421e328d47d70aa5abceacbe8eef231961b162c71cbe7ff3f47e235e2e5c5",
                "sha256:97620c4af36e4c849e52661492e31dc36916df12571cb900d16960ab8e92a980",
                "sha256:9acfa1cdc479e0dde528b61423855913d949a7f7fe09e276228298fef4589540",
                "sha256:a77a60315c33393b2bd29d538d1ef026060a63d3a49a9233b779261bad9c3f71",
                "sha256:b4fabb8cc9422efae1a925160083fdcbab8fdc96a8483441eb7457235df625bd",
                "sha256:bf1810635c00f7c45d93085611c995fc130009cec5abdc35b327156aa191f982",
                "sha256:c01f409be619a9a0f5590389e37ccb58b47264939f0e8d58bfa1f3ba07d22671",
                "sha256:c59227d7ba5b232281c26ae04fac2c73a79ad0e236bca5c44aae904a18f14faf",
                "sha256:c75e19971209fbbce891ebfd1b10c37320a5a28e8d438861c21d35305aedb81c",
                "sha256:ce0e2c88c8c985b7b9a7efcd06511fb0a1fe3ddd9a6cd2895ef1dbf9059719d7",
                "sha256:d6477ba902dd2d7adda7f0fd3bfaeb92885d45993c9e1928c9f28fc3961415f7",
                "sha256:d986b66ff722ef675b7ee22fbe5947a41f60a61a4da15579d5e276d897fbc7fa",
                "sha256:dd23848f877c3754f53a4903fb7a593ed100924f9b4bff7d5a4e2e8a7001ae11",
                "sha256:e3f4d61f3a8195eac784f1d0c16c0a3105382c1b9a74d99ac4ba421da39a8826",
                "sha256:e6b968543fde4119231c12c2a953dcf83349590ca631ba8216a8edf9cd4d36a9",
                "sha256:e77bdf52185bdaf63d39f3e1ac3212e6cfa3ab07d509b94557a8902ce9c13c82",
                "sha256:e79f1a3970d25f692bbb8c8c2637e621a66c0d60c109ab48d4a160f50856deff",
                "sha256:e7a0a8848726956e9d9fb18c977a279013daadf0cbb6725d2015a6dd57527992",
                "sha256:e869da810ae35afb3019baa0d0306cdbab4760a54909c89ad8904fa629991812",
                "sha256:e8acf6dd0434b211b3bd30d572d9e019831aae17a54016629fa8224783b22df8",
                "sha256:e8fa20748de55d0021f83754b371432dca0439e02847962fc4c42a0e444c2d78",
                "sha256:ea592e6a09b71cb7a7661dd93ac0b877a6228e2d677ebacbad0a4d118494c86d",
                "sha256:ec13a10715eef0e031858c1c23bfaee6cba02b97558e4a7bfa089dba4a8c2ebf",
                "sha256:f4da089f6dfdb822293bde576916492cd708c37c2501c3651adde39804630538"
            ],
            "index": "pypi",
            "version": "==4.47.0"
        },
        "gprof2dot": {
            "hashes": [
                "sha256:45b4d298bd36608fccf9511c3fd88a773f7a1abc04d6cd39445b11ba43133ec5",
                "sha256:f165b3851d3c52ee4915eb1bd6cca571e5759823c2cd0f71a79bda93c2dc85d6"
            ],
            "markers": "python_version >= '2.7'",
            "version": "==2022.7.29"
        },
        "hiredis": {
            "hashes": [
                "sha256:01b6c24c0840ac7afafbc4db236fd55f56a9a0919a215c25a238f051781f4772",
                "sha256:02fc71c8333586871602db4774d3a3e403b4ccf6446dc4603ec12df563127cee",
                "sha256:0c0773266e1c38a06e7593bd08870ac1503f5f0ce0f5c63f2b4134b090b5d6a4",
                "sha256:0c5f6972d2bdee3cd301d5c5438e31195cf1cabf6fd9274491674d4ceb46914d",
                "sha256:0da56915bda1e0a49157191b54d3e27689b70960f0685fdd5c415dacdee2fbed",
                "sha256:14c7b43205e515f538a9defb4e411e0f0576caaeeda76bb9993ed505486f7562",
                "sha256:16b01d9ceae265d4ab9547be0cd628ecaff14b3360357a9d30c029e5ae8b7e7f",
                "sha256:1979334ccab21a49c544cd1b8d784ffb2747f99a51cb0bd0976eebb517628382",
                "sha256:1c4c0bcf786f0eac9593367b6279e9b89534e008edbf116dcd0de956524702c8",
                "sha256:1d63318ca189fddc7e75f6a4af8eae9c0545863619fb38cfba5f43e81280b286",
                "sha256:27e9619847e9dc70b14b1ad2d0fb4889e7ca18996585c3463cff6c951fd6b10b",
                "sha256:28adecb308293e705e44087a1c2d557a816f032430d8a2a9bb7873902a1c6d48",
                "sha256:28bd184b33e0dd6d65816c16521a4ba1ffbe9ff07d66873c42ea4049a62fed83",
                "sha256:322c668ee1c12d6c5750a4b1057e6b4feee2a75b3d25d630922a463cfe5e7478",
                "sha256:333b5e04866758b11bda5f5315b4e671d15755fc6ed3b7969721bc6311d0ee36",
                "sha256:33d5ebc93c39aed4b5bc769f8ce0819bc50e74bb95d57a35f838f1c4378978e0",
                "sha256:380e029bb4b1d34cf560fcc8950bf6b57c2ef0c9c8b7c7ac20b7c524a730fadd",
                "sha256:387f655444d912a963ab68abf64bf6e178a13c8e4aa945cb27388fd01a02e6f1",
                "sha256:3dd63d0bbbe75797b743f35d37a4cca7ca7ba35423a0de742ae2985752f20c6d",
                "sha256:419780f8583ddb544ffa86f9d44a7fcc183cd826101af4e5ffe535b6765f5f6b",
                "sha256:4852f4bf88f0e2d9bdf91279892f5740ed22ae368335a37a52b92a5c88691140",
                "sha256:49532d7939cc51f8e99efc326090c54acf5437ed88b9c904cc8015b3c4eda9c9",
                "sha256:4baf4b579b108062e91bd2a991dc98b9dc3dc06e6288db2d98895eea8acbac22",
                "sha256:4d59f88c4daa36b8c38e59ac7bffed6f5d7f68eaccad471484bf587b28ccc478",
                "sha256:4fc242e9da4af48714199216eb535b61e8f8d66552c8819e33fc7806bd465a09",
                "sha256:532a84a82156a82529ec401d1c25d677c6543c791e54a263aa139541c363995f",
                "sha256:5341ce3d01ef3c7418a72e370bf028c7aeb16895e79e115fe4c954fff990489e",
                "sha256:53d0f2c59bce399b8010a21bc779b4f8c32d0f582b2284ac8c98dc7578b27bc4",
                "sha256:55ce31bf4711da879b96d511208efb65a6165da4ba91cb3a96d86d5a8d9d23e6",
                "sha256:56e9b7d6051688ca94e68c0c8a54a243f8db841911b683cedf89a29d4de91509",
                "sha256:57c0d0c7e308ed5280a4900d4468bbfec51f0e1b4cde1deae7d4e639bc6b7766",
                "sha256:5986fb5f380169270a0293bebebd95466a1c85010b4f1afc2727e4d17c452512",
                "sha256:5bd42d0d45ea47a2f96babd82a659fbc60612ab9423a68e4a8191e538b85542a",
                "sha256:5c614552c6bd1d0d907f448f75550f6b24fb56cbfce80c094908b7990cad9702",
                "sha256:63a090761ddc3c1f7db5e67aa4e247b4b3bb9890080bdcdadd1b5200b8b89ac4",
                "sha256:63b99b5ea9fe4f21469fb06a16ca5244307678636f11917359e3223aaeca0b67",
                "sha256:66ab949424ac6504d823cba45c4c4854af5c59306a1531edb43b4dd22e17c102",
                "sha256:684840b014ce83541a087fcf2d48227196576f56ae3e944d4dfe14c0a3e0ccb7",
                "sha256:6871306d8b98a15e53a5f289ec1106a3a1d43e7ab6f4d785f95fcef9a7bd9504",
                "sha256:6b4edee59dc089bc3948f4f6fba309f51aa2ccce63902364900aa0a553a85e97",
                "sha256:6d7302b4b17fcc1cc727ce84ded7f6be4655701e8d58744f73b09cb9ed2b13df",
                "sha256:6dbfe1887ffa5cf3030451a56a8f965a9da2fa82b7149357752b67a335a05fc6",
                "sha256:70d226ab0306a5b8d408235cabe51d4bf3554c9e8a72d53ce0b3c5c84cf78881",
                "sha256:7298562a49d95570ab1c7fc4051e72824c6a80e907993a21a41ba204223e7334",
                "sha256:733e2456b68f3f126ddaf2cd500a33b25146c3676b97ea843665717bda0c5d43",
                "sha256:742093f33d374098aa21c1696ac6e4874b52658c870513a297a89265a4d08fe5",
                "sha256:7bac7e02915b970c3723a7a7c5df4ba7a11a3426d2a3f181e041aa506a1ff028",
                "sha256:7e8bf4444b09419b77ce671088db9f875b26720b5872d97778e2545cd87dba4a",
                "sha256:7f39f28ffc65de577c3bc0c7615f149e35bc927802a0f56e612db9b530f316f9",
                "sha256:80441b55edbef868e2563842f5030982b04349408396e5ac2b32025fb06b5212",
                "sha256:80b02d27864ebaf9b153d4b99015342382eeaed651f5591ce6f07e840307c56d",
                "sha256:88cb0b35b63717ef1e41d62f4f8717166f7c6245064957907cfe177cc144357c",
                "sha256:8c490191fa1218851f8a80c5a21a05a6f680ac5aebc2e688b71cbfe592f8fec6",
                "sha256:8e3f8b1733078ac663dad57e20060e16389a60ab542f18a97931f3a2a2dd64a4",
                "sha256:8f34801b251ca43ad70691fb08b606a2e55f06b9c9fb1fc18fd9402b19d70f7b",
                "sha256:8fc7197ff33047ce43a67851ccf190acb5b05c52fd4a001bb55766358f04da68",
                "sha256:92830c16885f29163e1c2da1f3c1edb226df1210ec7e8711aaabba3dd0d5470a",
                "sha256:9412a06b8a8e09abd6313d96864b6d7713c6003a365995a5c70cfb9209df1570",
                "sha256:948d9f2ca7841794dd9b204644963a4bcd69ced4e959b0d4ecf1b8ce994a6daa",
                "sha256:9a0026cfbf29f07649b0e34509091a2a6016ff8844b127de150efce1c3aff60b",
                "sha256:9c431431abf55b64347ddc8df68b3ef840269cb0aa5bc2d26ad9506eb4b1b866",
                "sha256:9e14fb70ca4f7efa924f508975199353bf653f452e4ef0a1e47549e208f943d7",
                "sha256:a45857e87e9d2b005e81ddac9d815a33efd26ec67032c366629f023fe64fb415",
                "sha256:a50c8af811b35b8a43b1590cf890b61ff2233225257a3cad32f43b3ec7ff1b9f",
                "sha256:a6481c3b7673a86276220140456c2a6fbfe8d1fb5c613b4728293c8634134824",
                "sha256:a6b54dabfaa5dbaa92f796f0c32819b4636e66aa8e9106c3d421624bd2a2d676",
                "sha256:a797d8c7df9944314d309b0d9e1b354e2fa4430a05bb7604da13b6ad291bf959",
                "sha256:a91a14dd95e24dc078204b18b0199226ee44644974c645dc54ee7b00c3157330",
                "sha256:adfbf2e9c38b77d0db2fb32c3bdaea638fa76b4e75847283cd707521ad2475ef",
                "sha256:ba3dc0af0def8c21ce7d903c59ea1e8ec4cb073f25ece9edaec7f92a286cd219",
                "sha256:bb777a38797c8c7df0444533119570be18d1a4ce5478dffc00c875684df7bfcb",
                "sha256:bcbe47da0aebc00a7cfe3ebdcff0373b86ce2b1856251c003e3d69c9db44b5a7",
                "sha256:bd1cee053416183adcc8e6134704c46c60c3f66b8faaf9e65bf76191ca59a2f7",
                "sha256:bd40d2e2f82a483de0d0a6dfd8c3895a02e55e5c9949610ecbded18188fd0a56",
                "sha256:bfa73e3f163c6e8b2ec26f22285d717a5f77ab2120c97a2605d8f48b26950dac",
                "sha256:c1f567489f422d40c21e53212a73bef4638d9f21043848150f8544ef1f3a6ad1",
                "sha256:c3dde4ca00fe9eee3b76209711f1941bb86db42b8a75d7f2249ff9dfc026ab0e",
                "sha256:c8937f1100435698c18e4da086968c4b5d70e86ea718376f833475ab3277c9aa",
                "sha256:ca33c175c1cf60222d9c6d01c38fc17ec3a484f32294af781de30226b003e00f",
                "sha256:ce42649e2676ad783186264d5ffc788a7612ecd7f9effb62d51c30d413a3eefe",
                "sha256:cfa67afe2269b2d203cd1389c00c5bc35a287cd57860441fb0e53b371ea6a029",
                "sha256:d47c915897a99d0d34a39fad4be97b4b709ab3d0d3b779ebccf2b6024a8c681e",
                "sha256:d4dd676107a1d3c724a56a9d9db38166ad4cf44f924ee701414751bd18a784a0",
                "sha256:d711c107e83117129b7f8bd08e9820c43ceec6204fff072a001fd82f6d13db9f",
                "sha256:dc1c3fd49930494a67dcec37d0558d99d84eca8eb3f03b17198424538f2608d7",
                "sha256:de3a32b4b76d46f1eb42b24a918d51d8ca52411a381748196241d59a895f7c5c",
                "sha256:dfa904045d7cebfb0f01dad51352551cce1d873d7c3f80c7ded7d42f8cac8f89",
                "sha256:e138d141ec5a6ec800b6d01ddc3e5561ce1c940215e0eb9960876bfde7186aae",
                "sha256:e15a408f71a6c8c87b364f1f15a6cd9c1baca12bbc47a326ac8ab99ec7ad3c64",
                "sha256:e1d86b75de787481b04d112067a4033e1ecfda2a060e50318a74e4e1c9b2948c",
                "sha256:e2674a5a3168349435b08fa0b82998ed2536eb9acccf7087efe26e4cd088a525",
                "sha256:e58494f282215fc461b06709e9a195a24c12ba09570f25bdf9efb036acc05101",
                "sha256:e627d8ef5e100556e09fb44c9571a432b10e11596d3c4043500080ca9944a91a",
                "sha256:e741ffe4e2db78a1b9dd6e5d29678ce37fbaaf65dfe132e5b82a794413302ef1",
                "sha256:e81aa4e9a1fcf604c8c4b51aa5d258e195a6ba81efe1da82dea3204443eba01c",
                "sha256:e96cd35df012a17c87ae276196ea8f215e77d6eeca90709eb03999e2d5e3fd8a",
                "sha256:ea002656a8d974daaf6089863ab0a306962c8b715db6b10879f98b781a2a5bf5",
                "sha256:eae62ed60d53b3561148bcd8c2383e430af38c0deab9f2dd15f8874888ffd26f",
                "sha256:eb8797b528c1ff81eef06713623562b36db3dafa106b59f83a6468df788ff0d1",
                "sha256:eb98038ccd368e0d88bd92ee575c58cfaf33e77f788c36b2a89a84ee1936dc6b",
                "sha256:ec444ab8f27562a363672d6a7372bc0700a1bdc9764563c57c5f9efa0e592b5f",
                "sha256:ed63e8b75c193c5e5a8288d9d7b011da076cc314fafc3bfd59ec1d8a750d48c8",
                "sha256:f2c9c0d910dd3f7df92f0638e7f65d8edd7f442203caf89c62fc79f11b0b73f8",
                "sha256:f3020b60e3fc96d08c2a9b011f1c2e2a6bdcc09cb55df93c509b88be5cb791df",
                "sha256:f47775e27388b58ce52f4f972f80e45b13c65113e9e6b6bf60148f893871dc9b",
                "sha256:f70481213373d44614148f0f2e38e7905be3f021902ae5167289413196de4ba4",
                "sha256:f9de7586522e5da6bee83c9cf0dcccac0857a43249cb4d721a2e312d98a684d1",
                "sha256:f9f606e810858207d4b4287b4ef0dc622c2aa469548bf02b59dcc616f134f811",
                "sha256:fa45f7d771094b8145af10db74704ab0f698adb682fbf3721d8090f90e42cc49"
            ],
            "version": "==2.3.2"
        },
        "idna": {
            "hashes": [
                "sha256:9ecdbbd083b06798ae1e86adcbfe8ab1479cf864e4ee30fe4e46a003d12491ca",
                "sha256:c05567e9c24a6b9faaa835c4821bad0590fbb9d5779e7caa6e1cc4978e7eb24f"
            ],
            "markers": "python_version >= '3.5'",
            "version": "==3.6"
        },
        "imagekitio": {
            "hashes": [
                "sha256:2107bc91910765bdf7b5fe2f1df452ddc3d4589c468fe844e17241910ef2d5ca",
                "sha256:706c68b7791ce6c6486d0901ff4ba5a161872be502a2138211b7ddb162740e83"
            ],
            "index": "pypi",
            "version": "==3.2.0"
        },
        "numpy": {
            "hashes": [
                "sha256:02f98011ba4ab17f46f80f7f8f1c291ee7d855fcef0a5a98db80767a468c85cd",
                "sha256:0b7e807d6888da0db6e7e75838444d62495e2b588b99e90dd80c3459594e857b",
                "sha256:12c70ac274b32bc00c7f61b515126c9205323703abb99cd41836e8125ea0043e",
                "sha256:1666f634cb3c80ccbd77ec97bc17337718f56d6658acf5d3b906ca03e90ce87f",
                "sha256:18c3319a7d39b2c6a9e3bb75aab2304ab79a811ac0168a671a62e6346c29b03f",
                "sha256:211ddd1e94817ed2d175b60b6374120244a4dd2287f4ece45d49228b4d529178",
                "sha256:21a9484e75ad018974a2fdaa216524d64ed4212e418e0a551a2d83403b0531d3",
                "sha256:39763aee6dfdd4878032361b30b2b12593fb445ddb66bbac802e2113eb8a6ac4",
                "sha256:3c67423b3703f8fbd90f5adaa37f85b5794d3366948efe9a5190a5f3a83fc34e",
                "sha256:46f47ee566d98849323f01b349d58f2557f02167ee301e5e28809a8c0e27a2d0",
                "sha256:51c7f1b344f302067b02e0f5b5d2daa9ed4a721cf49f070280ac202738ea7f00",
                "sha256:5f24750ef94d56ce6e33e4019a8a4d68cfdb1ef661a52cdaee628a56d2437419",
                "sha256:697df43e2b6310ecc9d95f05d5ef20eacc09c7c4ecc9da3f235d39e71b7da1e4",
                "sha256:6d45b3ec2faed4baca41c76617fcdcfa4f684ff7a151ce6fc78ad3b6e85af0a6",
                "sha256:77810ef29e0fb1d289d225cabb9ee6cf4d11978a00bb99f7f8ec2132a84e0166",
                "sha256:7ca4f24341df071877849eb2034948459ce3a07915c2734f1abb4018d9c49d7b",
                "sha256:7f784e13e598e9594750b2ef6729bcd5a47f6cfe4a12cca13def35e06d8163e3",
                "sha256:806dd64230dbbfaca8a27faa64e2f414bf1c6622ab78cc4264f7f5f028fee3bf",
                "sha256:867e3644e208c8922a3be26fc6bbf112a035f50f0a86497f98f228c50c607bb2",
                "sha256:8c66d6fec467e8c0f975818c1796d25c53521124b7cfb760114be0abad53a0a2",
                "sha256:8ed07a90f5450d99dad60d3799f9c03c6566709bd53b497eb9ccad9a55867f36",
                "sha256:9bc6d1a7f8cedd519c4b7b1156d98e051b726bf160715b769106661d567b3f03",
                "sha256:9e1591f6ae98bcfac2a4bbf9221c0b92ab49762228f38287f6eeb5f3f55905ce",
                "sha256:9e87562b91f68dd8b1c39149d0323b42e0082db7ddb8e934ab4c292094d575d6",
                "sha256:a7081fd19a6d573e1a05e600c82a1c421011db7935ed0d5c483e9dd96b99cf13",
                "sha256:a8474703bffc65ca15853d5fd4d06b18138ae90c17c8d12169968e998e448bb5",
                "sha256:af36e0aa45e25c9f57bf684b1175e59ea05d9a7d3e8e87b7ae1a1da246f2767e",
                "sha256:b1240f767f69d7c4c8a29adde2310b871153df9b26b5cb2b54a561ac85146485",
                "sha256:b4d362e17bcb0011738c2d83e0a65ea8ce627057b2fdda37678f4374a382a137",
                "sha256:b831295e5472954104ecb46cd98c08b98b49c69fdb7040483aff799a755a7374",
                "sha256:b8c275f0ae90069496068c714387b4a0eba5d531aace269559ff2b43655edd58",
                "sha256:bdd2b45bf079d9ad90377048e2747a0c82351989a2165821f0c96831b4a2a54b",
                "sha256:cc0743f0302b94f397a4a65a660d4cd24267439eb16493fb3caad2e4389bccbb",
                "sha256:da4b0c6c699a0ad73c810736303f7fbae483bcb012e38d7eb06a5e3b432c981b",
                "sha256:f25e2811a9c932e43943a2615e65fc487a0b6b49218899e62e426e7f0a57eeda",
                "sha256:f73497e8c38295aaa4741bdfa4fda1a5aedda5473074369eca10626835445511"
            ],
            "markers": "python_version == '3.11'",
            "version": "==1.26.3"
        },
        "openpyxl": {
            "hashes": [
                "sha256:a6f5977418eff3b2d5500d54d9db50c8277a368436f4e4f8ddb1be3422870184",
                "sha256:f91456ead12ab3c6c2e9491cf33ba6d08357d802192379bb482f1033ade496f5"
            ],
            "index": "pypi",
            "version": "==3.1.2"
        },
        "pandas": {
            "hashes": [
                "sha256:00028e6737c594feac3c2df15636d73ace46b8314d236100b57ed7e4b9ebe8d9",
                "sha256:0aa6e92e639da0d6e2017d9ccff563222f4eb31e4b2c3cf32a2a392fc3103c0d",
                "sha256:1ebfd771110b50055712b3b711b51bee5d50135429364d0498e1213a7adc2be8",
                "sha256:294d96cfaf28d688f30c918a765ea2ae2e0e71d3536754f4b6de0ea4a496d034",
                "sha256:3f06bda01a143020bad20f7a85dd5f4a1600112145f126bc9e3e42077c24ef34",
                "sha256:426dc0f1b187523c4db06f96fb5c8d1a845e259c99bda74f7de97bd8a3bb3139",
                "sha256:45d63d2a9b1b37fa6c84a68ba2422dc9ed018bdaa668c7f47566a01188ceeec1",
                "sha256:482d5076e1791777e1571f2e2d789e940dedd927325cc3cb6d0800c6304082f6",
                "sha256:6b728fb8deba8905b319f96447a27033969f3ea1fea09d07d296c9030ab2ed1d",
                "sha256:8a706cfe7955c4ca59af8c7a0517370eafbd98593155b48f10f9811da440248b",
                "sha256:8ea107e0be2aba1da619cc6ba3f999b2bfc9669a83554b1904ce3dd9507f0860",
                "sha256:ab5796839eb1fd62a39eec2916d3e979ec3130509930fea17fe6f81e18108f6a",
                "sha256:b0513a132a15977b4a5b89aabd304647919bc2169eac4c8536afb29c07c23540",
                "sha256:b7d852d16c270e4331f6f59b3e9aa23f935f5c4b0ed2d0bc77637a8890a5d092",
                "sha256:bd7d5f2f54f78164b3d7a40f33bf79a74cdee72c31affec86bfcabe7e0789821",
                "sha256:bdec823dc6ec53f7a6339a0e34c68b144a7a1fd28d80c260534c39c62c5bf8c9",
                "sha256:d2d3e7b00f703aea3945995ee63375c61b2e6aa5aa7871c5d622870e5e137623",
                "sha256:d65148b14788b3758daf57bf42725caa536575da2b64df9964c563b015230984",
                "sha256:d797591b6846b9db79e65dc2d0d48e61f7db8d10b2a9480b4e3faaddc421a171",
                "sha256:dc9bf7ade01143cddc0074aa6995edd05323974e6e40d9dbde081021ded8510e",
                "sha256:e9f17f2b6fc076b2a0078862547595d66244db0f41bf79fc5f64a5c4d635bead",
                "sha256:edbaf9e8d3a63a9276d707b4d25930a262341bca9874fcb22eff5e3da5394732",
                "sha256:f237e6ca6421265643608813ce9793610ad09b40154a3344a088159590469e46",
                "sha256:f69b0c9bb174a2342818d3e2778584e18c740d56857fc5cdb944ec8bbe4082cf",
                "sha256:fcb68203c833cc735321512e13861358079a96c174a61f5116a1de89c58c0ef7"
            ],
            "index": "pypi",
            "version": "==2.1.4"
        },
        "pillow": {
            "hashes": [
                "sha256:0304004f8067386b477d20a518b50f3fa658a28d44e4116970abfcd94fac34a8",
                "sha256:0689b5a8c5288bc0504d9fcee48f61a6a586b9b98514d7d29b840143d6734f39",
                "sha256:0eae2073305f451d8ecacb5474997c08569fb4eb4ac231ffa4ad7d342fdc25ac",
                "sha256:0fb3e7fc88a14eacd303e90481ad983fd5b69c761e9e6ef94c983f91025da869",
                "sha256:11fa2e5984b949b0dd6d7a94d967743d87c577ff0b83392f17cb3990d0d2fd6e",
                "sha256:127cee571038f252a552760076407f9cff79761c3d436a12af6000cd182a9d04",
                "sha256:154e939c5f0053a383de4fd3d3da48d9427a7e985f58af8e94d0b3c9fcfcf4f9",
                "sha256:15587643b9e5eb26c48e49a7b33659790d28f190fc514a322d55da2fb5c2950e",
                "sha256:170aeb00224ab3dc54230c797f8404507240dd868cf52066f66a41b33169bdbe",
                "sha256:1b5e1b74d1bd1b78bc3477528919414874748dd363e6272efd5abf7654e68bef",
                "sha256:1da3b2703afd040cf65ec97efea81cfba59cdbed9c11d8efc5ab09df9509fc56",
                "sha256:1e23412b5c41e58cec602f1135c57dfcf15482013ce6e5f093a86db69646a5aa",
                "sha256:2247178effb34a77c11c0e8ac355c7a741ceca0a732b27bf11e747bbc950722f",
                "sha256:257d8788df5ca62c980314053197f4d46eefedf4e6175bc9412f14412ec4ea2f",
                "sha256:3031709084b6e7852d00479fd1d310b07d0ba82765f973b543c8af5061cf990e",
                "sha256:322209c642aabdd6207517e9739c704dc9f9db943015535783239022002f054a",
                "sha256:322bdf3c9b556e9ffb18f93462e5f749d3444ce081290352c6070d014c93feb2",
                "sha256:33870dc4653c5017bf4c8873e5488d8f8d5f8935e2f1fb9a2208c47cdd66efd2",
                "sha256:35bb52c37f256f662abdfa49d2dfa6ce5d93281d323a9af377a120e89a9eafb5",
                "sha256:3c31822339516fb3c82d03f30e22b1d038da87ef27b6a78c9549888f8ceda39a",
                "sha256:3eedd52442c0a5ff4f887fab0c1c0bb164d8635b32c894bc1faf4c618dd89df2",
                "sha256:3ff074fc97dd4e80543a3e91f69d58889baf2002b6be64347ea8cf5533188213",
                "sha256:47c0995fc4e7f79b5cfcab1fc437ff2890b770440f7696a3ba065ee0fd496563",
                "sha256:49d9ba1ed0ef3e061088cd1e7538a0759aab559e2e0a80a36f9fd9d8c0c21591",
                "sha256:51f1a1bffc50e2e9492e87d8e09a17c5eea8409cda8d3f277eb6edc82813c17c",
                "sha256:52a50aa3fb3acb9cf7213573ef55d31d6eca37f5709c69e6858fe3bc04a5c2a2",
                "sha256:54f1852cd531aa981bc0965b7d609f5f6cc8ce8c41b1139f6ed6b3c54ab82bfb",
                "sha256:609448742444d9290fd687940ac0b57fb35e6fd92bdb65386e08e99af60bf757",
                "sha256:69ffdd6120a4737710a9eee73e1d2e37db89b620f702754b8f6e62594471dee0",
                "sha256:6fad5ff2f13d69b7e74ce5b4ecd12cc0ec530fcee76356cac6742785ff71c452",
                "sha256:7049e301399273a0136ff39b84c3678e314f2158f50f517bc50285fb5ec847ad",
                "sha256:70c61d4c475835a19b3a5aa42492409878bbca7438554a1f89d20d58a7c75c01",
                "sha256:716d30ed977be8b37d3ef185fecb9e5a1d62d110dfbdcd1e2a122ab46fddb03f",
                "sha256:753cd8f2086b2b80180d9b3010dd4ed147efc167c90d3bf593fe2af21265e5a5",
                "sha256:773efe0603db30c281521a7c0214cad7836c03b8ccff897beae9b47c0b657d61",
                "sha256:7823bdd049099efa16e4246bdf15e5a13dbb18a51b68fa06d6c1d4d8b99a796e",
                "sha256:7c8f97e8e7a9009bcacbe3766a36175056c12f9a44e6e6f2d5caad06dcfbf03b",
                "sha256:823ef7a27cf86df6597fa0671066c1b596f69eba53efa3d1e1cb8b30f3533068",
                "sha256:8373c6c251f7ef8bda6675dd6d2b3a0fcc31edf1201266b5cf608b62a37407f9",
                "sha256:83b2021f2ade7d1ed556bc50a399127d7fb245e725aa0113ebd05cfe88aaf588",
                "sha256:870ea1ada0899fd0b79643990809323b389d4d1d46c192f97342eeb6ee0b8483",
                "sha256:8d12251f02d69d8310b046e82572ed486685c38f02176bd08baf216746eb947f",
                "sha256:9c23f307202661071d94b5e384e1e1dc7dfb972a28a2310e4ee16103e66ddb67",
                "sha256:9d189550615b4948f45252d7f005e53c2040cea1af5b60d6f79491a6e147eef7",
                "sha256:a086c2af425c5f62a65e12fbf385f7c9fcb8f107d0849dba5839461a129cf311",
                "sha256:a2b56ba36e05f973d450582fb015594aaa78834fefe8dfb8fcd79b93e64ba4c6",
                "sha256:aebb6044806f2e16ecc07b2a2637ee1ef67a11840a66752751714a0d924adf72",
                "sha256:b1b3020d90c2d8e1dae29cf3ce54f8094f7938460fb5ce8bc5c01450b01fbaf6",
                "sha256:b4b6b1e20608493548b1f32bce8cca185bf0480983890403d3b8753e44077129",
                "sha256:b6f491cdf80ae540738859d9766783e3b3c8e5bd37f5dfa0b76abdecc5081f13",
                "sha256:b792a349405fbc0163190fde0dc7b3fef3c9268292586cf5645598b48e63dc67",
                "sha256:b7c2286c23cd350b80d2fc9d424fc797575fb16f854b831d16fd47ceec078f2c",
                "sha256:babf5acfede515f176833ed6028754cbcd0d206f7f614ea3447d67c33be12516",
                "sha256:c365fd1703040de1ec284b176d6af5abe21b427cb3a5ff68e0759e1e313a5e7e",
                "sha256:c4225f5220f46b2fde568c74fca27ae9771536c2e29d7c04f4fb62c83275ac4e",
                "sha256:c570f24be1e468e3f0ce7ef56a89a60f0e05b30a3669a459e419c6eac2c35364",
                "sha256:c6dafac9e0f2b3c78df97e79af707cdc5ef8e88208d686a4847bab8266870023",
                "sha256:c8de2789052ed501dd829e9cae8d3dcce7acb4777ea4a479c14521c942d395b1",
                "sha256:cb28c753fd5eb3dd859b4ee95de66cc62af91bcff5db5f2571d32a520baf1f04",
                "sha256:cb4c38abeef13c61d6916f264d4845fab99d7b711be96c326b84df9e3e0ff62d",
                "sha256:d1b35bcd6c5543b9cb547dee3150c93008f8dd0f1fef78fc0cd2b141c5baf58a",
                "sha256:d8e6aeb9201e655354b3ad049cb77d19813ad4ece0df1249d3c793de3774f8c7",
                "sha256:d8ecd059fdaf60c1963c58ceb8997b32e9dc1b911f5da5307aab614f1ce5c2fb",
                "sha256:da2b52b37dad6d9ec64e653637a096905b258d2fc2b984c41ae7d08b938a67e4",
                "sha256:e87f0b2c78157e12d7686b27d63c070fd65d994e8ddae6f328e0dcf4a0cd007e",
                "sha256:edca80cbfb2b68d7b56930b84a0e45ae1694aeba0541f798e908a49d66b837f1",
                "sha256:f379abd2f1e3dddb2b61bc67977a6b5a0a3f7485538bcc6f39ec76163891ee48",
                "sha256:fe4c15f6c9285dc54ce6553a3ce908ed37c8f3825b5a51a15c91442bb955b868"
            ],
            "index": "pypi",
            "markers": "python_version >= '3.8'",
            "version": "==10.2.0"
        },
        "psycopg2-binary": {
            "hashes": [
                "sha256:03ef7df18daf2c4c07e2695e8cfd5ee7f748a1d54d802330985a78d2a5a6dca9",
                "sha256:0a602ea5aff39bb9fac6308e9c9d82b9a35c2bf288e184a816002c9fae930b77",
                "sha256:0c009475ee389757e6e34611d75f6e4f05f0cf5ebb76c6037508318e1a1e0d7e",
                "sha256:0ef4854e82c09e84cc63084a9e4ccd6d9b154f1dbdd283efb92ecd0b5e2b8c84",
                "sha256:1236ed0952fbd919c100bc839eaa4a39ebc397ed1c08a97fc45fee2a595aa1b3",
                "sha256:143072318f793f53819048fdfe30c321890af0c3ec7cb1dfc9cc87aa88241de2",
                "sha256:15208be1c50b99203fe88d15695f22a5bed95ab3f84354c494bcb1d08557df67",
                "sha256:1873aade94b74715be2246321c8650cabf5a0d098a95bab81145ffffa4c13876",
                "sha256:18d0ef97766055fec15b5de2c06dd8e7654705ce3e5e5eed3b6651a1d2a9a152",
                "sha256:1ea665f8ce695bcc37a90ee52de7a7980be5161375d42a0b6c6abedbf0d81f0f",
                "sha256:2293b001e319ab0d869d660a704942c9e2cce19745262a8aba2115ef41a0a42a",
                "sha256:246b123cc54bb5361588acc54218c8c9fb73068bf227a4a531d8ed56fa3ca7d6",
                "sha256:275ff571376626195ab95a746e6a04c7df8ea34638b99fc11160de91f2fef503",
                "sha256:281309265596e388ef483250db3640e5f414168c5a67e9c665cafce9492eda2f",
                "sha256:2d423c8d8a3c82d08fe8af900ad5b613ce3632a1249fd6a223941d0735fce493",
                "sha256:2e5afae772c00980525f6d6ecf7cbca55676296b580c0e6abb407f15f3706996",
                "sha256:30dcc86377618a4c8f3b72418df92e77be4254d8f89f14b8e8f57d6d43603c0f",
                "sha256:31a34c508c003a4347d389a9e6fcc2307cc2150eb516462a7a17512130de109e",
                "sha256:323ba25b92454adb36fa425dc5cf6f8f19f78948cbad2e7bc6cdf7b0d7982e59",
                "sha256:34eccd14566f8fe14b2b95bb13b11572f7c7d5c36da61caf414d23b91fcc5d94",
                "sha256:3a58c98a7e9c021f357348867f537017057c2ed7f77337fd914d0bedb35dace7",
                "sha256:3f78fd71c4f43a13d342be74ebbc0666fe1f555b8837eb113cb7416856c79682",
                "sha256:4154ad09dac630a0f13f37b583eae260c6aa885d67dfbccb5b02c33f31a6d420",
                "sha256:420f9bbf47a02616e8554e825208cb947969451978dceb77f95ad09c37791dae",
                "sha256:4686818798f9194d03c9129a4d9a702d9e113a89cb03bffe08c6cf799e053291",
                "sha256:57fede879f08d23c85140a360c6a77709113efd1c993923c59fde17aa27599fe",
                "sha256:60989127da422b74a04345096c10d416c2b41bd7bf2a380eb541059e4e999980",
                "sha256:64cf30263844fa208851ebb13b0732ce674d8ec6a0c86a4e160495d299ba3c93",
                "sha256:68fc1f1ba168724771e38bee37d940d2865cb0f562380a1fb1ffb428b75cb692",
                "sha256:6e6f98446430fdf41bd36d4faa6cb409f5140c1c2cf58ce0bbdaf16af7d3f119",
                "sha256:729177eaf0aefca0994ce4cffe96ad3c75e377c7b6f4efa59ebf003b6d398716",
                "sha256:72dffbd8b4194858d0941062a9766f8297e8868e1dd07a7b36212aaa90f49472",
                "sha256:75723c3c0fbbf34350b46a3199eb50638ab22a0228f93fb472ef4d9becc2382b",
                "sha256:77853062a2c45be16fd6b8d6de2a99278ee1d985a7bd8b103e97e41c034006d2",
                "sha256:78151aa3ec21dccd5cdef6c74c3e73386dcdfaf19bced944169697d7ac7482fc",
                "sha256:7f01846810177d829c7692f1f5ada8096762d9172af1b1a28d4ab5b77c923c1c",
                "sha256:804d99b24ad523a1fe18cc707bf741670332f7c7412e9d49cb5eab67e886b9b5",
                "sha256:81ff62668af011f9a48787564ab7eded4e9fb17a4a6a74af5ffa6a457400d2ab",
                "sha256:8359bf4791968c5a78c56103702000105501adb557f3cf772b2c207284273984",
                "sha256:83791a65b51ad6ee6cf0845634859d69a038ea9b03d7b26e703f94c7e93dbcf9",
                "sha256:8532fd6e6e2dc57bcb3bc90b079c60de896d2128c5d9d6f24a63875a95a088cf",
                "sha256:876801744b0dee379e4e3c38b76fc89f88834bb15bf92ee07d94acd06ec890a0",
                "sha256:8dbf6d1bc73f1d04ec1734bae3b4fb0ee3cb2a493d35ede9badbeb901fb40f6f",
                "sha256:8f8544b092a29a6ddd72f3556a9fcf249ec412e10ad28be6a0c0d948924f2212",
                "sha256:911dda9c487075abd54e644ccdf5e5c16773470a6a5d3826fda76699410066fb",
                "sha256:977646e05232579d2e7b9c59e21dbe5261f403a88417f6a6512e70d3f8a046be",
                "sha256:9dba73be7305b399924709b91682299794887cbbd88e38226ed9f6712eabee90",
                "sha256:a148c5d507bb9b4f2030a2025c545fccb0e1ef317393eaba42e7eabd28eb6041",
                "sha256:a6cdcc3ede532f4a4b96000b6362099591ab4a3e913d70bcbac2b56c872446f7",
                "sha256:ac05fb791acf5e1a3e39402641827780fe44d27e72567a000412c648a85ba860",
                "sha256:b0605eaed3eb239e87df0d5e3c6489daae3f7388d455d0c0b4df899519c6a38d",
                "sha256:b58b4710c7f4161b5e9dcbe73bb7c62d65670a87df7bcce9e1faaad43e715245",
                "sha256:b6356793b84728d9d50ead16ab43c187673831e9d4019013f1402c41b1db9b27",
                "sha256:b76bedd166805480ab069612119ea636f5ab8f8771e640ae103e05a4aae3e417",
                "sha256:bc7bb56d04601d443f24094e9e31ae6deec9ccb23581f75343feebaf30423359",
                "sha256:c2470da5418b76232f02a2fcd2229537bb2d5a7096674ce61859c3229f2eb202",
                "sha256:c332c8d69fb64979ebf76613c66b985414927a40f8defa16cf1bc028b7b0a7b0",
                "sha256:c6af2a6d4b7ee9615cbb162b0738f6e1fd1f5c3eda7e5da17861eacf4c717ea7",
                "sha256:c77e3d1862452565875eb31bdb45ac62502feabbd53429fdc39a1cc341d681ba",
                "sha256:ca08decd2697fdea0aea364b370b1249d47336aec935f87b8bbfd7da5b2ee9c1",
                "sha256:ca49a8119c6cbd77375ae303b0cfd8c11f011abbbd64601167ecca18a87e7cdd",
                "sha256:cb16c65dcb648d0a43a2521f2f0a2300f40639f6f8c1ecbc662141e4e3e1ee07",
                "sha256:d2997c458c690ec2bc6b0b7ecbafd02b029b7b4283078d3b32a852a7ce3ddd98",
                "sha256:d3f82c171b4ccd83bbaf35aa05e44e690113bd4f3b7b6cc54d2219b132f3ae55",
                "sha256:dc4926288b2a3e9fd7b50dc6a1909a13bbdadfc67d93f3374d984e56f885579d",
                "sha256:ead20f7913a9c1e894aebe47cccf9dc834e1618b7aa96155d2091a626e59c972",
                "sha256:ebdc36bea43063116f0486869652cb2ed7032dbc59fbcb4445c4862b5c1ecf7f",
                "sha256:ed1184ab8f113e8d660ce49a56390ca181f2981066acc27cf637d5c1e10ce46e",
                "sha256:ee825e70b1a209475622f7f7b776785bd68f34af6e7a46e2e42f27b659b5bc26",
                "sha256:f7ae5d65ccfbebdfa761585228eb4d0df3a8b15cfb53bd953e713e09fbb12957",
                "sha256:f7fc5a5acafb7d6ccca13bfa8c90f8c51f13d8fb87d95656d3950f0158d3ce53",
                "sha256:f9b5571d33660d5009a8b3c25dc1db560206e2d2f89d3df1cb32d72c0d117d52"
            ],
            "index": "pypi",
            "version": "==2.9.9"
        },
        "pycodestyle": {
            "hashes": [
                "sha256:41ba0e7afc9752dfb53ced5489e89f8186be00e599e712660695b7a75ff2663f",
                "sha256:44fe31000b2d866f2e41841b18528a505fbd7fef9017b04eff4e2648a0fadc67"
            ],
            "markers": "python_version >= '3.8'",
            "version": "==2.11.1"
        },
        "pycparser": {
            "hashes": [
                "sha256:8ee45429555515e1f6b185e78100aea234072576aa43ab53aefcae078162fca9",
                "sha256:e644fdec12f7872f86c58ff790da456218b10f863970249516d60a5eaca77206"
            ],
            "version": "==2.21"
        },
        "python-dateutil": {
            "hashes": [
                "sha256:0123cacc1627ae19ddf3c27a5de5bd67ee4586fbdd6440d9748f8abb483d3e86",
                "sha256:961d03dc3453ebbc59dbdea9e4e11c5651520a876d0f4db161e8674aae935da9"
            ],
            "markers": "python_version >= '2.7' and python_version not in '3.0, 3.1, 3.2, 3.3'",
            "version": "==2.8.2"
        },
        "python-dotenv": {
            "hashes": [
                "sha256:e324ee90a023d808f1959c46bcbc04446a10ced277783dc6ee09987c37ec10ca",
                "sha256:f7b63ef50f1b690dddf550d03497b66d609393b40b564ed0d674909a68ebf16a"
            ],
            "index": "pypi",
            "version": "==1.0.1"
        },
        "pytz": {
            "hashes": [
                "sha256:7b4fddbeb94a1eba4b557da24f19fdf9db575192544270a9101d8509f9f43d7b",
                "sha256:ce42d816b81b68506614c11e8937d3aa9e41007ceb50bfdcb0749b921bf646c7"
            ],
            "version": "==2023.3.post1"
        },
        "redis": {
            "extras": [
                "hiredis"
            ],
            "hashes": [
                "sha256:0dab495cd5753069d3bc650a0dde8a8f9edde16fc5691b689a566eda58100d0f",
                "sha256:ed4802971884ae19d640775ba3b03aa2e7bd5e8fb8dfaed2decce4d0fc48391f"
            ],
            "index": "pypi",
            "version": "==5.0.1"
        },
        "reportlab": {
            "hashes": [
                "sha256:169945817a1a7759fb7b7dae528c2f8064fc21d16338d9b572ebdcb756740853",
                "sha256:d00693de8ab8761b122e409de883ba976c24839f93867090c0d40b5d5906e847"
            ],
            "index": "pypi",
            "version": "==4.0.8"
        },
        "requests": {
            "hashes": [
                "sha256:58cd2187c01e70e6e26505bca751777aa9f2ee0b7f4300988b709f44e013003f",
                "sha256:942c5a758f98d790eaed1a29cb6eefc7ffb0d1cf7af05c3d2791656dbd6ad1e1"
            ],
            "index": "pypi",
            "version": "==2.31.0"
        },
        "requests-toolbelt": {
            "hashes": [
                "sha256:18565aa58116d9951ac39baa288d3adb5b3ff975c4f25eee78555d89e8f247f7",
                "sha256:62e09f7ff5ccbda92772a29f394a49c3ad6cb181d568b1337626b2abb628a63d"
            ],
            "markers": "python_version >= '2.7' and python_version not in '3.0, 3.1, 3.2, 3.3'",
            "version": "==0.10.1"
        },
        "six": {
            "hashes": [
                "sha256:1e61c37477a1626458e36f7b1d82aa5c9b094fa4802892072e49de9c60c4c926",
                "sha256:8abb2f1d86890a2dfb989f9a77cfcfd3e47c2a354b01111771326f8aa26e0254"
            ],
            "markers": "python_version >= '2.7' and python_version not in '3.0, 3.1, 3.2, 3.3'",
            "version": "==1.16.0"
        },
        "sqlparse": {
            "hashes": [
                "sha256:5430a4fe2ac7d0f93e66f1efc6e1338a41884b7ddf2a350cedd20ccc4d9d28f3",
                "sha256:d446183e84b8349fa3061f0fe7f06ca94ba65b426946ffebe6e3e8295332420c"
            ],
            "markers": "python_version >= '3.5'",
            "version": "==0.4.4"
        },
        "tzdata": {
            "hashes": [
                "sha256:aa3ace4329eeacda5b7beb7ea08ece826c28d761cda36e747cfbf97996d39bf3",
                "sha256:dd54c94f294765522c77399649b4fefd95522479a664a0cec87f41bebc6148c9"
            ],
            "markers": "python_version >= '2'",
            "version": "==2023.4"
        },
        "urllib3": {
            "hashes": [
                "sha256:34b97092d7e0a3a8cf7cd10e386f401b3737364026c45e622aa02903dffe0f07",
                "sha256:f8ecc1bba5667413457c529ab955bf8c67b45db799d159066261719e328580a0"
            ],
            "markers": "python_version >= '2.7' and python_version not in '3.0, 3.1, 3.2, 3.3, 3.4, 3.5'",
            "version": "==1.26.18"
        },
        "whitenoise": {
            "hashes": [
                "sha256:8998f7370973447fac1e8ef6e8ded2c5209a7b1f67c1012866dbcd09681c3251",
                "sha256:b1f9db9bf67dc183484d760b99f4080185633136a273a03f6436034a41064146"
            ],
            "index": "pypi",
            "version": "==6.6.0"
        }
    },
    "develop": {}
}<|MERGE_RESOLUTION|>--- conflicted
+++ resolved
@@ -1,11 +1,7 @@
 {
     "_meta": {
         "hash": {
-<<<<<<< HEAD
-            "sha256": "419faf16b0f85b6ded7dd72c0e37f49db45f03152d4352580a42aa4bc63cf34c"
-=======
             "sha256": "1b05cf2ac5cf77acb2a10ca11e6ed6ee4547afb3c3eee261f95b1b54f9b3a8cc"
->>>>>>> 9e1d09c0
         },
         "pipfile-spec": 6,
         "requires": {
@@ -244,8 +240,6 @@
             "index": "pypi",
             "version": "==4.2.8"
         },
-<<<<<<< HEAD
-=======
         "django-debug-toolbar": {
             "hashes": [
                 "sha256:af99128c06e8e794479e65ab62cc6c7d1e74e1c19beb44dcbf9bad7a9c017327",
@@ -270,7 +264,7 @@
             "index": "pypi",
             "version": "==5.1.0"
         },
->>>>>>> 9e1d09c0
+
         "et-xmlfile": {
             "hashes": [
                 "sha256:8eb9e2bc2f8c97e37a2dc85a09ecdcdec9d8a396530a6d5a33b30b9a92da0c5c",
